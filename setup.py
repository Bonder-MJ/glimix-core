from __future__ import unicode_literals

import os
import sys

from setuptools import find_packages, setup

try:
    import pypandoc
    long_description = pypandoc.convert_file('README.md', 'rst')
except (OSError, IOError, ImportError):
    long_description = open('README.md').read()


def setup_package():
    src_path = os.path.dirname(os.path.abspath(sys.argv[0]))
    old_path = os.getcwd()
    os.chdir(src_path)
    sys.path.insert(0, src_path)

    needs_pytest = {'pytest', 'test', 'ptr'}.intersection(sys.argv)
    pytest_runner = ['pytest-runner>=2.9'] if needs_pytest else []

    setup_requires = ['ncephes>=1.0.21'] + pytest_runner
    install_requires = [
        'scipy>=0.18', 'ncephes>=1.0.21', 'numpy>=1.10', 'numpy-sugar>=1.0.38',
        'scipy-sugar>=1.0.2', 'optimix>=1.2.10', 'cachetools>=2.0', 'tqdm>=4',
<<<<<<< HEAD
        'liknorm-py>=1.0.5'
=======
        'liknorm-py>=1.0.6'
>>>>>>> 7c9f1b29
    ]
    tests_require = ['pytest']

    metadata = dict(
        name='glimix-core',
        version='1.2.6',
        maintainer="Limix Developers",
        maintainer_email="horta@ebi.ac.uk",
        license="MIT",
        description="Fast inference for Generalized Linear Mixed Models.",
        long_description=long_description,
        url='https://github.com/limix/glimix-core',
        packages=find_packages(),
        zip_safe=False,
        install_requires=install_requires,
        setup_requires=setup_requires,
        tests_require=tests_require,
        include_package_data=True,
        classifiers=[
            "Development Status :: 5 - Production/Stable",
            "License :: OSI Approved :: MIT License",
            "Operating System :: OS Independent",
        ])

    try:
        setup(**metadata)
    finally:
        del sys.path[0]
        os.chdir(old_path)


if __name__ == '__main__':
    setup_package()<|MERGE_RESOLUTION|>--- conflicted
+++ resolved
@@ -25,11 +25,7 @@
     install_requires = [
         'scipy>=0.18', 'ncephes>=1.0.21', 'numpy>=1.10', 'numpy-sugar>=1.0.38',
         'scipy-sugar>=1.0.2', 'optimix>=1.2.10', 'cachetools>=2.0', 'tqdm>=4',
-<<<<<<< HEAD
-        'liknorm-py>=1.0.5'
-=======
         'liknorm-py>=1.0.6'
->>>>>>> 7c9f1b29
     ]
     tests_require = ['pytest']
 
